{
  "latestReleaseSnapshot": {
<<<<<<< HEAD
    "version": "7.4.2-20220319002322+0000",
    "buildTime": "20220319002323+0000"
=======
    "version": "7.4.1-20220226003301+0000",
    "buildTime": "20220226003301+0000"
>>>>>>> a1cf10f5
  },
  "latestRc": {
    "version": "7.4-rc-2",
    "buildTime": "20220202150044+0000"
  },
  "finalReleases": [
    {
      "version": "7.4.1",
      "buildTime": "20220309150447+0000"
    },
    {
      "version": "7.4",
      "buildTime": "20220208095838+0000"
    },
    {
      "version": "7.3.3",
      "buildTime": "20211222123754+0000"
    },
    {
      "version": "7.3.2",
      "buildTime": "20211215112231+0000"
    },
    {
      "version": "7.3.1",
      "buildTime": "20211201154220+0000"
    },
    {
      "version": "7.3",
      "buildTime": "20211109204036+0000"
    },
    {
      "version": "7.2",
      "buildTime": "20210817095903+0000"
    },
    {
      "version": "7.1.1",
      "buildTime": "20210702121643+0000"
    },
    {
      "version": "7.1",
      "buildTime": "20210614144726+0000"
    },
    {
      "version": "7.0.2",
      "buildTime": "20210514120231+0000"
    },
    {
      "version": "7.0.1",
      "buildTime": "20210510160858+0000"
    },
    {
      "version": "7.0",
      "buildTime": "20210409222731+0000"
    },
    {
      "version": "6.9.2",
      "buildTime": "20211221172537+0000"
    },
    {
      "version": "6.9.1",
      "buildTime": "20210820111518+0000"
    },
    {
      "version": "6.9",
      "buildTime": "20210507072853+0000"
    },
    {
      "version": "6.8.3",
      "buildTime": "20210222161328+0000"
    },
    {
      "version": "6.8.2",
      "buildTime": "20210205125300+0000"
    },
    {
      "version": "6.8.1",
      "buildTime": "20210122132008+0000"
    },
    {
      "version": "6.8",
      "buildTime": "20210108163846+0000"
    },
    {
      "version": "6.7.1",
      "buildTime": "20201116170924+0000"
    },
    {
      "version": "6.7",
      "buildTime": "20201014161312+0000"
    },
    {
      "version": "6.6.1",
      "buildTime": "20200825162912+0000"
    },
    {
      "version": "6.6",
      "buildTime": "20200810220619+0000"
    },
    {
      "version": "6.5.1",
      "buildTime": "20200630063247+0000"
    },
    {
      "version": "6.5",
      "buildTime": "20200602204621+0000"
    },
    {
      "version": "6.4.1",
      "buildTime": "20200515194340+0000"
    },
    {
      "version": "6.4",
      "buildTime": "20200505191855+0000"
    },
    {
      "version": "6.3",
      "buildTime": "20200324195207+0000"
    },
    {
      "version": "6.2.2",
      "buildTime": "20200304084931+0000"
    },
    {
      "version": "6.2.1",
      "buildTime": "20200224202410+0000"
    },
    {
      "version": "6.2",
      "buildTime": "20200217083201+0000"
    },
    {
      "version": "6.1.1",
      "buildTime": "20200124223024+0000"
    },
    {
      "version": "6.1",
      "buildTime": "20200115235646+0000"
    },
    {
      "version": "6.0.1",
      "buildTime": "20191118202501+0000"
    },
    {
      "version": "6.0",
      "buildTime": "20191108181212+0000"
    },
    {
      "version": "5.6.4",
      "buildTime": "20191101204200+0000"
    },
    {
      "version": "5.6.3",
      "buildTime": "20191018002836+0000"
    },
    {
      "version": "5.6.2",
      "buildTime": "20190905161354+0000"
    },
    {
      "version": "5.6.1",
      "buildTime": "20190828024934+0000"
    },
    {
      "version": "5.6",
      "buildTime": "20190814210525+0000"
    },
    {
      "version": "5.5.1",
      "buildTime": "20190710203812+0000"
    },
    {
      "version": "5.5",
      "buildTime": "20190628173605+0000"
    },
    {
      "version": "5.4.1",
      "buildTime": "20190426081442+0000"
    },
    {
      "version": "5.4",
      "buildTime": "20190416024416+0000"
    },
    {
      "version": "5.3.1",
      "buildTime": "20190328090923+0000"
    },
    {
      "version": "5.3",
      "buildTime": "20190320110329+0000"
    },
    {
      "version": "5.2.1",
      "buildTime": "20190208190010+0000"
    },
    {
      "version": "5.2",
      "buildTime": "20190204111648+0000"
    },
    {
      "version": "5.1.1",
      "buildTime": "20190110222538+0000"
    },
    {
      "version": "5.1",
      "buildTime": "20190102185747+0000"
    },
    {
      "version": "5.0",
      "buildTime": "20181126114843+0000"
    },
    {
      "version": "4.10.3",
      "buildTime": "20181205005054+0000"
    },
    {
      "version": "4.10.2",
      "buildTime": "20180919181015+0000"
    },
    {
      "version": "4.10.1",
      "buildTime": "20180912113327+0000"
    },
    {
      "version": "4.10",
      "buildTime": "20180827183506+0000"
    },
    {
      "version": "4.9",
      "buildTime": "20180716081403+0000"
    },
    {
      "version": "4.8.1",
      "buildTime": "20180621075306+0000"
    },
    {
      "version": "4.8",
      "buildTime": "20180604103958+0000"
    },
    {
      "version": "4.7",
      "buildTime": "20180418090912+0000"
    },
    {
      "version": "4.6",
      "buildTime": "20180228133636+0000"
    },
    {
      "version": "4.5.1",
      "buildTime": "20180205132249+0000"
    },
    {
      "version": "4.5",
      "buildTime": "20180124170452+0000"
    },
    {
      "version": "4.4.1",
      "buildTime": "20171220154523+0000"
    },
    {
      "version": "4.4",
      "buildTime": "20171206090506+0000"
    },
    {
      "version": "4.3.1",
      "buildTime": "20171108085945+0000"
    },
    {
      "version": "4.3",
      "buildTime": "20171030154329+0000"
    },
    {
      "version": "4.2.1",
      "buildTime": "20171002153621+0000"
    },
    {
      "version": "4.2",
      "buildTime": "20170920144823+0000"
    },
    {
      "version": "4.1",
      "buildTime": "20170807143848+0000"
    },
    {
      "version": "4.0.2",
      "buildTime": "20170726161918+0000"
    },
    {
      "version": "4.0.1",
      "buildTime": "20170707140241+0000"
    },
    {
      "version": "4.0",
      "buildTime": "20170614151108+0000"
    },
    {
      "version": "3.5.1",
      "buildTime": "20170616143627+0000"
    },
    {
      "version": "3.5",
      "buildTime": "20170410133725+0000"
    },
    {
      "version": "3.4.1",
      "buildTime": "20170303194541+0000"
    },
    {
      "version": "3.4",
      "buildTime": "20170220144926+0000"
    },
    {
      "version": "3.3",
      "buildTime": "20170103153104+0000"
    },
    {
      "version": "3.2.1",
      "buildTime": "20161122151954+0000"
    },
    {
      "version": "3.2",
      "buildTime": "20161114123259+0000"
    },
    {
      "version": "3.1",
      "buildTime": "20160919105353+0000"
    },
    {
      "version": "3.0",
      "buildTime": "20160815131501+0000"
    },
    {
      "version": "2.14.1",
      "buildTime": "20160718063837+0000"
    },
    {
      "version": "2.14",
      "buildTime": "20160614071637+0000"
    },
    {
      "version": "2.13",
      "buildTime": "20160425041010+0000"
    },
    {
      "version": "2.12",
      "buildTime": "20160314083203+0000"
    },
    {
      "version": "2.11",
      "buildTime": "20160208075916+0000"
    },
    {
      "version": "2.10",
      "buildTime": "20151221211504+0000"
    },
    {
      "version": "2.9",
      "buildTime": "20151117070217+0000"
    },
    {
      "version": "2.8",
      "buildTime": "20151020034636+0000"
    },
    {
      "version": "2.7",
      "buildTime": "20150914072616+0000"
    },
    {
      "version": "2.6",
      "buildTime": "20150810131506+0000"
    },
    {
      "version": "2.5",
      "buildTime": "20150708073837+0000"
    },
    {
      "version": "2.4",
      "buildTime": "20150505080924+0000"
    },
    {
      "version": "2.3",
      "buildTime": "20150216050933+0000"
    },
    {
      "version": "2.2.1",
      "buildTime": "20141124094535+0000"
    },
    {
      "version": "2.2",
      "buildTime": "20141110133144+0000"
    },
    {
      "version": "2.1",
      "buildTime": "20140908104039+0000"
    },
    {
      "version": "2.0",
      "buildTime": "20140701074534+0000"
    },
    {
      "version": "1.12",
      "buildTime": "20140429092431+0000"
    },
    {
      "version": "1.11",
      "buildTime": "20140211113439+0000"
    },
    {
      "version": "1.10",
      "buildTime": "20131217092815+0000"
    },
    {
      "version": "1.9",
      "buildTime": "20131119082002+0000"
    },
    {
      "version": "1.8",
      "buildTime": "20130924073233+0000"
    },
    {
      "version": "1.7",
      "buildTime": "20130806111956+0000"
    },
    {
      "version": "1.6",
      "buildTime": "20130507091214+0000"
    },
    {
      "version": "1.5",
      "buildTime": "20130327140935+0000"
    },
    {
      "version": "1.4",
      "buildTime": "20130128034246+0000"
    },
    {
      "version": "1.3",
      "buildTime": "20121120113738+0000"
    },
    {
      "version": "1.2",
      "buildTime": "20120912104602+0000"
    },
    {
      "version": "1.1",
      "buildTime": "20120731132432+0000"
    },
    {
      "version": "1.0",
      "buildTime": "20120612025621+0200"
    },
    {
      "version": "0.9.2",
      "buildTime": "20110123133421+1100"
    },
    {
      "version": "0.9.1",
      "buildTime": "20110102114057+1100"
    },
    {
      "version": "0.9",
      "buildTime": "20101219125006+1100"
    },
    {
      "version": "0.8",
      "buildTime": "20090928140159+0200"
    },
    {
      "version": "0.7",
      "buildTime": "20090720085013+0200"
    }
  ]
}<|MERGE_RESOLUTION|>--- conflicted
+++ resolved
@@ -1,12 +1,7 @@
 {
   "latestReleaseSnapshot": {
-<<<<<<< HEAD
-    "version": "7.4.2-20220319002322+0000",
-    "buildTime": "20220319002323+0000"
-=======
-    "version": "7.4.1-20220226003301+0000",
-    "buildTime": "20220226003301+0000"
->>>>>>> a1cf10f5
+    "version": "7.4.2-20220323010653+0000",
+    "buildTime": "20220323010654+0000"
   },
   "latestRc": {
     "version": "7.4-rc-2",
