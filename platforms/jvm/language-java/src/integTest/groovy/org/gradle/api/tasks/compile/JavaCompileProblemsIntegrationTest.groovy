/*
 * Copyright 2023 the original author or authors.
 *
 * Licensed under the Apache License, Version 2.0 (the "License");
 * you may not use this file except in compliance with the License.
 * You may obtain a copy of the License at
 *
 *      http://www.apache.org/licenses/LICENSE-2.0
 *
 * Unless required by applicable law or agreed to in writing, software
 * distributed under the License is distributed on an "AS IS" BASIS,
 * WITHOUT WARRANTIES OR CONDITIONS OF ANY KIND, either express or implied.
 * See the License for the specific language governing permissions and
 * limitations under the License.
 */

package org.gradle.api.tasks.compile

import groovy.transform.stc.ClosureParams
import groovy.transform.stc.SimpleType
<<<<<<< HEAD
import org.gradle.api.JavaVersion
=======
import org.gradle.api.problems.Severity
import org.gradle.api.problems.internal.FileLocation
import org.gradle.api.problems.internal.LineInFileLocation
import org.gradle.api.problems.internal.OffsetInFileLocation
>>>>>>> ca9f9fd1
import org.gradle.integtests.fixtures.AbstractIntegrationSpec
import org.gradle.integtests.fixtures.AvailableJavaHomes
import org.gradle.integtests.fixtures.problems.ReceivedProblem
import org.gradle.internal.jvm.Jvm
import org.gradle.test.fixtures.file.TestFile
/**
 * Test class verifying the integration between the {@code JavaCompile} and the {@code Problems} service.
 */
class JavaCompileProblemsIntegrationTest extends AbstractIntegrationSpec {

    /**
     * A map of all possible file locations, and the number of occurrences we expect to find in the problems.
     */
    private final Map<String, Integer> possibleFileLocations = [:]

    /**
     * A map of all visited file locations, and the number of occurrences we have found in the problems.
     * <p>
     * This field will be updated by {@link #assertProblem(ReceivedProblem, String, Boolean, Closure)} as it asserts a problem.
     */
    private final Map<String, Integer> visitedFileLocations = [:]

    def setup() {
        enableProblemsApiCheck()

        propertiesFile << """
            # Feature flag as of 8.6 to enable the Problems API
            systemProp.org.gradle.internal.emit-compiler-problems=true
        """

        buildFile << """
            plugins {
                id 'java'
            }

            tasks {
                compileJava {
                    options.compilerArgs += ["-Xlint:all"]
                }
            }
        """
    }

    def cleanup() {
        assert possibleFileLocations == visitedFileLocations: "Not all expected files were visited: ${possibleFileLocations.keySet() - visitedFileLocations.keySet()}"
    }

    def "problem is received when a single-file compilation failure happens"() {
        given:
        possibleFileLocations.put(writeJavaCausingTwoCompilationErrors("Foo"), 2)

        when:
        fails("compileJava", "--stacktrace", "--info")

        then:
        verifyAll(receivedProblem(0)) {
            assertProblem(it, "ERROR", true)
            fqid == 'compilation:java:java-compilation-error'
            details == '\';\' expected'
        }
        verifyAll(receivedProblem(1)) {
            assertProblem(it, "ERROR", true)
            fqid == 'compilation:java:java-compilation-error'
            details == '\';\' expected'
        }
    }

    def "problems are received when a multi-file compilation failure happens"() {
        given:
        possibleFileLocations.put(writeJavaCausingTwoCompilationErrors("Foo"), 2)
        possibleFileLocations.put(writeJavaCausingTwoCompilationErrors("Bar"), 2)

        when:
        fails("compileJava")

        then:
        verifyAll(receivedProblem(0)) {
            assertProblem(it, "ERROR", true)
            fqid == 'compilation:java:java-compilation-error'
            details == '\';\' expected'
        }
        verifyAll(receivedProblem(1)) {
            assertProblem(it, "ERROR", true)
            fqid == 'compilation:java:java-compilation-error'
            details == '\';\' expected'
        }
        verifyAll(receivedProblem(2)) {
            assertProblem(it, "ERROR", true)
            fqid == 'compilation:java:java-compilation-error'
            details == '\';\' expected'
            solutions.empty
        }
        verifyAll(receivedProblem(3)) {
            assertProblem(it, "ERROR", true)
            fqid == 'compilation:java:java-compilation-error'
            details == '\';\' expected'
        }
    }

    def "problem is received when a single-file warning happens"() {
        given:
        possibleFileLocations.put(writeJavaCausingTwoCompilationWarnings("Foo"), 2)

        when:
        def result = run("compileJava")

        then:
        verifyAll(receivedProblem(0)) {
            assertProblem(it, "WARNING", true)
            fqid == 'compilation:java:java-compilation-warning'
            details == 'redundant cast to java.lang.String'
        }
        verifyAll(receivedProblem(1)) {
            assertProblem(it, "WARNING", true)
            fqid == 'compilation:java:java-compilation-warning'
            details == 'redundant cast to java.lang.String'
        }
    }

    def "problems are received when a multi-file warning happens"() {
        given:
        possibleFileLocations.put(writeJavaCausingTwoCompilationWarnings("Foo"), 2)
        possibleFileLocations.put(writeJavaCausingTwoCompilationWarnings("Bar"), 2)

        when:
        def result = run("compileJava")

        then:
        verifyAll(receivedProblem(0)) {
            assertProblem(it, "WARNING", true)
            fqid == 'compilation:java:java-compilation-warning'
            details == 'redundant cast to java.lang.String'
        }
        verifyAll(receivedProblem(1)) {
            assertProblem(it, "WARNING", true)
            fqid == 'compilation:java:java-compilation-warning'
            details == 'redundant cast to java.lang.String'
        }
        verifyAll(receivedProblem(2)) {
            assertProblem(it, "WARNING", true)
            fqid == 'compilation:java:java-compilation-warning'
            details == 'redundant cast to java.lang.String'
        }
        verifyAll(receivedProblem(3)) {
            assertProblem(it, "WARNING", true)
            fqid == 'compilation:java:java-compilation-warning'
            details == 'redundant cast to java.lang.String'
        }
    }

    def "only failures are received when a multi-file compilation failure and warning happens"() {
        given:
        possibleFileLocations.put(writeJavaCausingTwoCompilationErrorsAndTwoWarnings("Foo"), 2)
        possibleFileLocations.put(writeJavaCausingTwoCompilationErrorsAndTwoWarnings("Bar"), 2)

        when:
        def result = fails("compileJava")

        then:
        verifyAll(receivedProblem(0)) {
            assertProblem(it, "ERROR", true)
            fqid == 'compilation:java:java-compilation-error'
            details == '\';\' expected'
        }
        verifyAll(receivedProblem(1)) {
            assertProblem(it, "ERROR", true)
            fqid == 'compilation:java:java-compilation-error'
            details == '\';\' expected'
        }
        verifyAll(receivedProblem(2)) {
            assertProblem(it, "ERROR", true)
            fqid == 'compilation:java:java-compilation-error'
            details == '\';\' expected'
        }
        verifyAll(receivedProblem(3)) {
            assertProblem(it, "ERROR", true)
            fqid == 'compilation:java:java-compilation-error'
            details == '\';\' expected'
        }
    }

    def "problems are received when two separate compilation task is executed"() {
        given:
        // The main source set will only cause warnings, as otherwise compilation will fail with the `compileJava` task
        possibleFileLocations.put(writeJavaCausingTwoCompilationWarnings("Foo"), 2)
        // The test source set will cause errors
        possibleFileLocations.put(writeJavaCausingTwoCompilationErrors("FooTest", "test"), 2)

        when:
        // Special flag to fork the compiler, see the setup()
        fails("compileTestJava")

        then:
        verifyAll(receivedProblem(0)) {
            assertProblem(it, "ERROR", true)
            fqid == 'compilation:java:java-compilation-error'
            details == '\';\' expected'
        }
        verifyAll(receivedProblem(1)) {
            assertProblem(it, "ERROR", true)
            fqid == 'compilation:java:java-compilation-error'
            details == '\';\' expected'
        }
        verifyAll(receivedProblem(2)) {
            assertProblem(it, "WARNING", true)
            fqid == 'compilation:java:java-compilation-warning'
            details == 'redundant cast to java.lang.String'
        }
        verifyAll(receivedProblem(3)) {
            assertProblem(it, "WARNING", true)
            fqid == 'compilation:java:java-compilation-warning'
            details == 'redundant cast to java.lang.String'
        }
    }

    def "the compiler flag -Werror correctly reports"() {
        given:
        buildFile << "tasks.compileJava.options.compilerArgs += ['-Werror']"
        possibleFileLocations.put(writeJavaCausingTwoCompilationWarnings("Foo"), 3)

        when:
        fails("compileJava")


        then:
        // 2 warnings + 1 special error
        // The compiler will report a single error, implying that the warnings were treated as errors
        verifyAll(receivedProblem(0)) {
            assertProblem(it, "ERROR", false)
            fqid == 'compilation:java:java-compilation-error'
            details == 'warnings found and -Werror specified'
            solutions.empty
            additionalData.isEmpty()
        }
        // The two expected warnings are still reported as warnings
        verifyAll(receivedProblem(1)) {
            assertProblem(it, "WARNING", true)
            fqid == 'compilation:java:java-compilation-warning'
            details == 'redundant cast to java.lang.String'
            solutions.empty
            additionalData.isEmpty()
        }
        verifyAll(receivedProblem(2)) {
            assertProblem(it, "WARNING", true)
            fqid == 'compilation:java:java-compilation-warning'
            details == 'redundant cast to java.lang.String'
            solutions.empty
            additionalData.isEmpty()
        }
    }

    def "problems are reported when using a JDK #jvm.javaVersion toolchain"(Jvm jvm) {
        given:
        executer.withArgument("-Porg.gradle.java.installations.paths=" + jvm.javaHome.absolutePath)
        buildFile << """
            java {
                toolchain {
                    languageVersion = JavaLanguageVersion.of(${jvm.javaVersion.majorVersion})
                }
            }

            // Force the compiler forking
            // This will fork a compiler daemon, even if the Gradle daemon is running the same JVM version
            tasks.compileJava.options.fork = true
        """
        possibleFileLocations.put(writeJavaCausingTwoCompilationErrors("Foo"), 2)

        when:
        fails("compileJava")

        then:
        collectedProblems.size() == 2
        for (ReceivedProblem problem in collectedProblems) {
            assertProblem(problem, "ERROR", true) { details ->
                assert details == "';' expected"
            }
        }

        where:
        jvm << AvailableJavaHomes.getJdks(
            JavaVersion.VERSION_1_8,
            JavaVersion.VERSION_11,
            JavaVersion.VERSION_17,
        )
    }

    /**
     * Assert if a compilation problems looks like how we expect it to look like.
     * <p>
     * In addition, the method will update the {@link #possibleFileLocations} with the location found in the problem.
     * This could be used to assert that all expected files have been visited.
     *
     * @param problem the problem to assert
     * @param severity the expected severity of the problem
     * @param expectPreciseLocation if it is expected that the problem has a precise location (path, line, column, length) and (path, offset, length)
     * @param extraChecks an optional closure to perform any custom checks on the problem, like checking the precise message of the problem
     *
     * @throws AssertionError if the problem does not look like how we expect it to look like
     */
    void assertProblem(
        ReceivedProblem problem,
        String severity,
        boolean expectPreciseLocation = true,
        @ClosureParams(
            value = SimpleType,
            options = [
                "java.lang.String"
            ]
        ) Closure extraChecks = null
    ) {
        // TODO (donat) we can probably delete some of this method
        assert problem.definition.severity == Severity.valueOf(severity) : "Expected severity to be ${severity}, but was ${problem.definition.severity}"
        switch (severity) {
            case "ERROR":
                assert problem.definition.id.displayName == "Java compilation error": "Expected label 'Java compilation error', but was ${problem.definition.id.displayName}"
                break
            case "WARNING":
                assert problem.definition.id.displayName == "Java compilation warning": "Expected label 'Java compilation warning', but was ${problem.definition.id.displayName}"
                break
            default:
                throw new IllegalArgumentException("Unknown severity: ${severity}")
        }

        def details = problem.details
        assert details: "Expected details to be non-null, but was null"

        def locations = problem.locations
        // We use this counter to assert that we have visited all locations
        def assertedLocationCount = 0

        FileLocation fileLocation = locations.find { it instanceof FileLocation }
        assert fileLocation != null: "Expected a file location, but it was null"
        def fileLocationPath = fileLocation.path
        // Register that we've asserted this location
        assertedLocationCount += 1
        // Check if we expect this file location
        def occurrences = possibleFileLocations.get(fileLocationPath)
        assert occurrences: "Not found file location '${fileLocationPath}' in the expected file locations: ${possibleFileLocations.keySet()}"
        visitedFileLocations.putIfAbsent(fileLocationPath, 0)
        visitedFileLocations[fileLocationPath] += 1

        if (expectPreciseLocation) {
            def positionLocation = locations.find {
                it instanceof LineInFileLocation
            }
            assert positionLocation != null: "Expected a precise file location, but it was null"
            // Register that we've asserted this location
            assertedLocationCount += 1

            def offsetLocation = locations.find {
                it instanceof OffsetInFileLocation
            }
            assert offsetLocation != null: "Expected a precise file location, but it was null"
            // Register that we've asserted this location
            assertedLocationCount += 1
        }

        assert assertedLocationCount == locations.size(): "Expected to assert all locations, but only visited ${assertedLocationCount} out of ${locations.size()}"

        if (extraChecks != null) {
            extraChecks.call(details)
        }
    }

    String writeJavaCausingTwoCompilationErrors(String className, String sourceSet = "main") {
        def file = file("src/${sourceSet}/java/${className}.java")
        file << """
            public class ${className} {
                public static void problemOne(String[] args) {
                    // Missing semicolon will trigger an error
                    String s = "Hello, World!"
                }

                public static void problemTwo(String[] args) {
                    // Missing semicolon will trigger an error
                    String s = "Hello, World!"
                }
            }
        """

        return formatFilePath(file)
    }

    String writeJavaCausingTwoCompilationWarnings(String className) {
        def file = file("src/main/java/${className}.java")
        file << """
            public class ${className} {
                public static void warningOne(String[] args) {
                    // Unnecessary cast will trigger a warning
                    String s = (String)"Hello World";
                }

                public static void warningTwo(String[] args) {
                    // Unnecessary cast will trigger a warning
                    String s = (String)"Hello World";
                }
            }
        """

        return formatFilePath(file)
    }

    String writeJavaCausingTwoCompilationErrorsAndTwoWarnings(String className) {
        def file = file("src/main/java/${className}.java")
        file << """
            public class ${className} {
                public static void problemOne(String[] args) {
                    // Missing semicolon will trigger an error
                    String s = "Hello, World!"
                }

                public static void problemTwo(String[] args) {
                    // Missing semicolon will trigger an error
                    String s = "Hello, World!"
                }

                public static void warningOne(String[] args) {
                    // Unnecessary cast will trigger a warning
                    String s = (String)"Hello World";
                }

                public static void warningTwo(String[] args) {
                    // Unnecessary cast will trigger a warning
                    String s = (String)"Hello World";
                }
            }
        """

        return formatFilePath(file)
    }

    def formatFilePath(TestFile file) {
        return file.absolutePath.toString()
    }

}<|MERGE_RESOLUTION|>--- conflicted
+++ resolved
@@ -18,19 +18,14 @@
 
 import groovy.transform.stc.ClosureParams
 import groovy.transform.stc.SimpleType
-<<<<<<< HEAD
-import org.gradle.api.JavaVersion
-=======
 import org.gradle.api.problems.Severity
 import org.gradle.api.problems.internal.FileLocation
 import org.gradle.api.problems.internal.LineInFileLocation
 import org.gradle.api.problems.internal.OffsetInFileLocation
->>>>>>> ca9f9fd1
 import org.gradle.integtests.fixtures.AbstractIntegrationSpec
-import org.gradle.integtests.fixtures.AvailableJavaHomes
 import org.gradle.integtests.fixtures.problems.ReceivedProblem
-import org.gradle.internal.jvm.Jvm
 import org.gradle.test.fixtures.file.TestFile
+
 /**
  * Test class verifying the integration between the {@code JavaCompile} and the {@code Problems} service.
  */
@@ -78,7 +73,8 @@
         possibleFileLocations.put(writeJavaCausingTwoCompilationErrors("Foo"), 2)
 
         when:
-        fails("compileJava", "--stacktrace", "--info")
+        fails("compileJava")
+
 
         then:
         verifyAll(receivedProblem(0)) {
@@ -275,41 +271,6 @@
             solutions.empty
             additionalData.isEmpty()
         }
-    }
-
-    def "problems are reported when using a JDK #jvm.javaVersion toolchain"(Jvm jvm) {
-        given:
-        executer.withArgument("-Porg.gradle.java.installations.paths=" + jvm.javaHome.absolutePath)
-        buildFile << """
-            java {
-                toolchain {
-                    languageVersion = JavaLanguageVersion.of(${jvm.javaVersion.majorVersion})
-                }
-            }
-
-            // Force the compiler forking
-            // This will fork a compiler daemon, even if the Gradle daemon is running the same JVM version
-            tasks.compileJava.options.fork = true
-        """
-        possibleFileLocations.put(writeJavaCausingTwoCompilationErrors("Foo"), 2)
-
-        when:
-        fails("compileJava")
-
-        then:
-        collectedProblems.size() == 2
-        for (ReceivedProblem problem in collectedProblems) {
-            assertProblem(problem, "ERROR", true) { details ->
-                assert details == "';' expected"
-            }
-        }
-
-        where:
-        jvm << AvailableJavaHomes.getJdks(
-            JavaVersion.VERSION_1_8,
-            JavaVersion.VERSION_11,
-            JavaVersion.VERSION_17,
-        )
     }
 
     /**
@@ -320,7 +281,6 @@
      *
      * @param problem the problem to assert
      * @param severity the expected severity of the problem
-     * @param expectPreciseLocation if it is expected that the problem has a precise location (path, line, column, length) and (path, offset, length)
      * @param extraChecks an optional closure to perform any custom checks on the problem, like checking the precise message of the problem
      *
      * @throws AssertionError if the problem does not look like how we expect it to look like
