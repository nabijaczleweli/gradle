/*
 * Copyright 2023 the original author or authors.
 *
 * Licensed under the Apache License, Version 2.0 (the "License");
 * you may not use this file except in compliance with the License.
 * You may obtain a copy of the License at
 *
 *      http://www.apache.org/licenses/LICENSE-2.0
 *
 * Unless required by applicable law or agreed to in writing, software
 * distributed under the License is distributed on an "AS IS" BASIS,
 * WITHOUT WARRANTIES OR CONDITIONS OF ANY KIND, either express or implied.
 * See the License for the specific language governing permissions and
 * limitations under the License.
 */

package org.gradle.api.internal.tasks.compile;

<<<<<<< HEAD
import com.sun.tools.javac.api.ClientCodeWrapper;
import com.sun.tools.javac.api.DiagnosticFormatter;
import com.sun.tools.javac.util.Context;
import com.sun.tools.javac.util.JCDiagnostic;
import com.sun.tools.javac.util.JavacMessages;
import com.sun.tools.javac.util.Log;
import org.gradle.api.problems.Problems;
import org.gradle.api.problems.Severity;
import org.gradle.api.problems.internal.InternalProblemReporter;
import org.gradle.api.problems.internal.InternalProblemSpec;
=======
import com.google.common.annotations.VisibleForTesting;
import org.gradle.api.problems.ProblemReporter;
import org.gradle.api.problems.ProblemSpec;
import org.gradle.api.problems.Problems;
import org.gradle.api.problems.Severity;
import org.gradle.api.problems.internal.GradleCoreProblemGroup;
>>>>>>> ae9363a3

import javax.annotation.Nullable;
import javax.tools.Diagnostic;
import javax.tools.DiagnosticListener;
import javax.tools.JavaFileObject;
import java.util.Locale;

/**
 * A {@link DiagnosticListener} that consumes {@link Diagnostic} messages, and reports them as Gradle {@link Problems}.
 *
 * @since 8.5
 */
@ClientCodeWrapper.Trusted
public class DiagnosticToProblemListener implements DiagnosticListener<JavaFileObject> {

    private final InternalProblemReporter problemReporter;
    private final Context context;

    public DiagnosticToProblemListener(InternalProblemReporter problemReporter, Context context) {
        this.problemReporter = problemReporter;
        this.context = context;
    }

    @Override
    public void report(Diagnostic<? extends JavaFileObject> diagnostic) {
<<<<<<< HEAD
        DiagnosticFormatter<JCDiagnostic> formatter = Log.instance(context).getDiagnosticFormatter();
        Locale locale = JavacMessages.instance(context).getCurrentLocale();
        String formatted = formatter.format((JCDiagnostic) diagnostic, locale);
        System.err.println(formatted);

        String message = diagnostic.getMessage(Locale.getDefault());
        String label = mapKindToLabel(diagnostic.getKind());
=======
        problemReporter.reporting(spec -> buildProblem(diagnostic, spec));
    }

    @VisibleForTesting
    static void buildProblem(Diagnostic<? extends JavaFileObject> diagnostic, ProblemSpec spec) {
        spec.id(mapKindToId(diagnostic.getKind()), mapKindToLabel(diagnostic.getKind()), GradleCoreProblemGroup.compilation().java());
        spec.severity(mapKindToSeverity(diagnostic.getKind()));
        addDetails(spec, diagnostic.getMessage(Locale.getDefault()));
        addLocations(spec, diagnostic);
    }

    private static void addDetails(ProblemSpec spec, @Nullable String diagnosticMessage) {
        if (diagnosticMessage != null) {
            spec.details(diagnosticMessage);
        }
    }
>>>>>>> ae9363a3

    private static void addLocations(ProblemSpec spec, Diagnostic<? extends JavaFileObject> diagnostic) {
        String resourceName = diagnostic.getSource() != null ? getPath(diagnostic.getSource()) : null;
<<<<<<< HEAD
        int line = Math.toIntExact(diagnostic.getLineNumber());
        int column = Math.toIntExact(diagnostic.getColumnNumber());
        int length = Math.toIntExact(diagnostic.getEndPosition() - diagnostic.getStartPosition());
        Severity severity = mapKindToSeverity(diagnostic.getKind());

        problemReporter.reporting(spec -> {
            spec
                .label(label)
                .severity(severity)
                .details(message);

            ((InternalProblemSpec) spec).additionalData(
                "formatted", formatted
            );

            // The category of the problem depends on the severity
            switch (severity) {
                case ADVICE:
                    spec.category("compilation", "java", "compilation-advice");
                    break;
                case WARNING:
                    spec.category("compilation", "java", "compilation-warning");
                    break;
                case ERROR:
                    spec.category("compilation", "java", "compilation-failed");
                    break;
=======
        int line = clampLocation(diagnostic.getLineNumber());
        int column = clampLocation(diagnostic.getColumnNumber());
        int start = clampLocation(diagnostic.getStartPosition());
        int end = clampLocation(diagnostic.getEndPosition());

        // We only set the location if we have a resource to point to
        if (resourceName != null) {
            spec.fileLocation(resourceName);
            // If we know the line ...
            if (line > 0) {
                // ... and the column ...
                if (column > 0) {
                    // ... and we know how long the error is (i.e. end - start)
                    // (end should be greater than start, so we can prevent negative lengths)
                    if (0 < start && start <= end) {
                        // ... we can report the line, column, and extent ...
                        spec.lineInFileLocation(resourceName, line, column, end - start);
                    } else {
                        // ... otherwise we can still report the line and column
                        spec.lineInFileLocation(resourceName, line, column);
                    }
                } else {
                    // ... otherwise we can still report the line
                    spec.lineInFileLocation(resourceName, line);
                }
>>>>>>> ae9363a3
            }

            // If we know the offsets ...
            // (offset doesn't require line and column to be set, hence the separate check)
            if (0 < start && start <= end) {
                // ... we can report the start and extent
                spec.offsetInFileLocation(resourceName, start, end - start);
            }
        }
    }

    /**
     * Clamp the value to an int, or return {@link Diagnostic#NOPOS} if the value is too large.
     * <p>
     * This is used to ensure that we don't report invalid locations.
     *
     * @param value the value to clamp
     * @return either the clamped value, or {@link Diagnostic#NOPOS}
     */
    private static int clampLocation(long value) {
        if (value > Integer.MAX_VALUE) {
            return Math.toIntExact(Diagnostic.NOPOS);
        } else {
            return (int) value;
        }
    }

    private static String getPath(JavaFileObject fileObject) {
        return fileObject.getName();
    }

    private static String mapKindToId(Diagnostic.Kind kind) {
        switch (kind) {
            case ERROR:
                return "java-compilation-error";
            case WARNING:
            case MANDATORY_WARNING:
                return "java-compilation-warning";
            case NOTE:
                return "java-compilation-note";
            case OTHER:
                return "java-compilation-problem";
            default:
                return"unknown-java-compilation-problem";
        }
    }

    private static String mapKindToLabel(Diagnostic.Kind kind) {
        switch (kind) {
            case ERROR:
                return "Java compilation error";
            case WARNING:
            case MANDATORY_WARNING:
                return "Java compilation warning";
            case NOTE:
                return "Java compilation note";
            case OTHER:
                return "Java compilation problem";
            default:
                return "Unknown java compilation problem";
        }
    }

    private static Severity mapKindToSeverity(Diagnostic.Kind kind) {
        switch (kind) {
            case ERROR:
                return Severity.ERROR;
            case WARNING:
            case MANDATORY_WARNING:
                return Severity.WARNING;
            case NOTE:
            case OTHER:
            default:
                return Severity.ADVICE;
        }
    }

}<|MERGE_RESOLUTION|>--- conflicted
+++ resolved
@@ -16,25 +16,18 @@
 
 package org.gradle.api.internal.tasks.compile;
 
-<<<<<<< HEAD
+import com.google.common.annotations.VisibleForTesting;
 import com.sun.tools.javac.api.ClientCodeWrapper;
 import com.sun.tools.javac.api.DiagnosticFormatter;
 import com.sun.tools.javac.util.Context;
 import com.sun.tools.javac.util.JCDiagnostic;
 import com.sun.tools.javac.util.JavacMessages;
 import com.sun.tools.javac.util.Log;
+import org.gradle.api.problems.ProblemSpec;
 import org.gradle.api.problems.Problems;
 import org.gradle.api.problems.Severity;
 import org.gradle.api.problems.internal.InternalProblemReporter;
 import org.gradle.api.problems.internal.InternalProblemSpec;
-=======
-import com.google.common.annotations.VisibleForTesting;
-import org.gradle.api.problems.ProblemReporter;
-import org.gradle.api.problems.ProblemSpec;
-import org.gradle.api.problems.Problems;
-import org.gradle.api.problems.Severity;
-import org.gradle.api.problems.internal.GradleCoreProblemGroup;
->>>>>>> ae9363a3
 
 import javax.annotation.Nullable;
 import javax.tools.Diagnostic;
@@ -60,24 +53,24 @@
 
     @Override
     public void report(Diagnostic<? extends JavaFileObject> diagnostic) {
-<<<<<<< HEAD
+
+    }
+
+    @VisibleForTesting
+    void buildProblem(Diagnostic<? extends JavaFileObject> diagnostic, ProblemSpec spec) {
+        spec.id(mapKindToId(diagnostic.getKind()), mapKindToLabel(diagnostic.getKind()), GradleCoreProblemGroup.compilation().java());
+        spec.severity(mapKindToSeverity(diagnostic.getKind()));
+        addDetails(spec, diagnostic.getMessage(Locale.getDefault()));
+        addLocations(spec, diagnostic);
+
         DiagnosticFormatter<JCDiagnostic> formatter = Log.instance(context).getDiagnosticFormatter();
         Locale locale = JavacMessages.instance(context).getCurrentLocale();
         String formatted = formatter.format((JCDiagnostic) diagnostic, locale);
         System.err.println(formatted);
 
-        String message = diagnostic.getMessage(Locale.getDefault());
-        String label = mapKindToLabel(diagnostic.getKind());
-=======
-        problemReporter.reporting(spec -> buildProblem(diagnostic, spec));
-    }
-
-    @VisibleForTesting
-    static void buildProblem(Diagnostic<? extends JavaFileObject> diagnostic, ProblemSpec spec) {
-        spec.id(mapKindToId(diagnostic.getKind()), mapKindToLabel(diagnostic.getKind()), GradleCoreProblemGroup.compilation().java());
-        spec.severity(mapKindToSeverity(diagnostic.getKind()));
-        addDetails(spec, diagnostic.getMessage(Locale.getDefault()));
-        addLocations(spec, diagnostic);
+        ((InternalProblemSpec) spec).additionalData(
+            "formatted", formatted
+        );
     }
 
     private static void addDetails(ProblemSpec spec, @Nullable String diagnosticMessage) {
@@ -85,38 +78,9 @@
             spec.details(diagnosticMessage);
         }
     }
->>>>>>> ae9363a3
 
     private static void addLocations(ProblemSpec spec, Diagnostic<? extends JavaFileObject> diagnostic) {
         String resourceName = diagnostic.getSource() != null ? getPath(diagnostic.getSource()) : null;
-<<<<<<< HEAD
-        int line = Math.toIntExact(diagnostic.getLineNumber());
-        int column = Math.toIntExact(diagnostic.getColumnNumber());
-        int length = Math.toIntExact(diagnostic.getEndPosition() - diagnostic.getStartPosition());
-        Severity severity = mapKindToSeverity(diagnostic.getKind());
-
-        problemReporter.reporting(spec -> {
-            spec
-                .label(label)
-                .severity(severity)
-                .details(message);
-
-            ((InternalProblemSpec) spec).additionalData(
-                "formatted", formatted
-            );
-
-            // The category of the problem depends on the severity
-            switch (severity) {
-                case ADVICE:
-                    spec.category("compilation", "java", "compilation-advice");
-                    break;
-                case WARNING:
-                    spec.category("compilation", "java", "compilation-warning");
-                    break;
-                case ERROR:
-                    spec.category("compilation", "java", "compilation-failed");
-                    break;
-=======
         int line = clampLocation(diagnostic.getLineNumber());
         int column = clampLocation(diagnostic.getColumnNumber());
         int start = clampLocation(diagnostic.getStartPosition());
@@ -142,7 +106,6 @@
                     // ... otherwise we can still report the line
                     spec.lineInFileLocation(resourceName, line);
                 }
->>>>>>> ae9363a3
             }
 
             // If we know the offsets ...
