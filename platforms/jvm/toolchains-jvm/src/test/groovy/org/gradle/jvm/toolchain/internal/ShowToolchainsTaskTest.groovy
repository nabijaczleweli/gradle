--- conflicted
+++ resolved
@@ -280,11 +280,7 @@
     }
 
     private JavaInstallationRegistry createRegistry(List<InstallationLocation> locations) {
-<<<<<<< HEAD
-        return new JavaInstallationRegistry(null, detector, new TestBuildOperationRunner(), null, new NoOpProgressLoggerFactory()) {
-=======
-        return new JavaInstallationRegistry(null, detector, null, null, new NoOpProgressLoggerFactory(), new JvmInstallationProblemReporter()) {
->>>>>>> d6dbdf0e
+        return new JavaInstallationRegistry(null, detector, new TestBuildOperationRunner(), null, new NoOpProgressLoggerFactory(), new JvmInstallationProblemReporter()) {
             @Override
             protected Set<InstallationLocation> listInstallations() {
                 return locations;
