--- conflicted
+++ resolved
@@ -98,13 +98,9 @@
         then:
         def generatedClass = source """
             package $GENERATED_CLASSES_PACKAGE_NAME;
-<<<<<<< HEAD
-            public class InterceptorDeclaration_PropertyUpgradesJvmBytecode_TestProject extends MethodVisitorScope implements JvmBytecodeCallInterceptor, FilterableBytecodeInterceptor.BytecodeUpgradeInterceptor {
-=======
-
-            @Generated
-            public class InterceptorDeclaration_PropertyUpgradesJvmBytecode_TestProject implements JvmBytecodeCallInterceptor, org.gradle.internal.instrumentation.api.types.BytecodeInterceptor.BytecodeUpgradeInterceptor {
->>>>>>> 438db262
+
+            @Generated
+            public class InterceptorDeclaration_PropertyUpgradesJvmBytecode_TestProject implements JvmBytecodeCallInterceptor, FilterableBytecodeInterceptor.BytecodeUpgradeInterceptor {
                 @Override
                 public boolean visitMethodInsn(String className, int opcode, String owner, String name,
                                                String descriptor, boolean isInterface, Supplier<MethodNode> readMethodNode) {
@@ -235,13 +231,9 @@
         then:
         def generatedClass = source """
             package $GENERATED_CLASSES_PACKAGE_NAME;
-<<<<<<< HEAD
-            public class InterceptorDeclaration_PropertyUpgradesJvmBytecode_TestProject extends MethodVisitorScope implements JvmBytecodeCallInterceptor, FilterableBytecodeInterceptor.BytecodeUpgradeInterceptor {
-=======
-
-            @Generated
-            public class InterceptorDeclaration_PropertyUpgradesJvmBytecode_TestProject implements JvmBytecodeCallInterceptor, org.gradle.internal.instrumentation.api.types.BytecodeInterceptor.BytecodeUpgradeInterceptor {
->>>>>>> 438db262
+
+            @Generated
+            public class InterceptorDeclaration_PropertyUpgradesJvmBytecode_TestProject implements JvmBytecodeCallInterceptor, FilterableBytecodeInterceptor.BytecodeUpgradeInterceptor {
                 @Override
                 public boolean visitMethodInsn(String className, int opcode, String owner, String name,
                                                String descriptor, boolean isInterface, Supplier<MethodNode> readMethodNode) {
@@ -338,7 +330,7 @@
             package $GENERATED_CLASSES_PACKAGE_NAME;
 
             @Generated
-            public class InterceptorDeclaration_PropertyUpgradesJvmBytecode_TestProject implements JvmBytecodeCallInterceptor, org.gradle.internal.instrumentation.api.types.BytecodeInterceptor.BytecodeUpgradeInterceptor {
+            public class InterceptorDeclaration_PropertyUpgradesJvmBytecode_TestProject implements JvmBytecodeCallInterceptor, FilterableBytecodeInterceptor.BytecodeUpgradeInterceptor {
                 @Override
                 public boolean visitMethodInsn(String className, int opcode, String owner, String name,
                                                String descriptor, boolean isInterface, Supplier<MethodNode> readMethodNode) {
