import org.gradle.api.internal.FeaturePreviews

pluginManagement {
    repositories {
        maven {
            url = uri("https://repo.gradle.org/gradle/enterprise-libs-release-candidates")
            content {
                val rcAndMilestonesPattern = "\\d{1,2}?\\.\\d{1,2}?(\\.\\d{1,2}?)?-((rc-\\d{1,2}?)|(milestone-\\d{1,2}?))"
                // GE plugin marker artifact
                includeVersionByRegex("com.gradle.enterprise", "com.gradle.enterprise.gradle.plugin", rcAndMilestonesPattern)
                // GE plugin jar
                includeVersionByRegex("com.gradle", "gradle-enterprise-gradle-plugin", rcAndMilestonesPattern)
            }
        }
        maven {
            name = "Gradle public repository"
            url = uri("https://repo.gradle.org/gradle/public")
            content {
                includeModule("org.openmbee.junit", "junit-xml-parser")
            }
        }
        gradlePluginPortal()
    }
}

plugins {
    id("com.gradle.enterprise").version("3.15.1") // Sync with `build-logic-commons/build-platform/build.gradle.kts`
    id("io.github.gradle.gradle-enterprise-conventions-plugin").version("0.7.6")
    id("org.gradle.toolchains.foojay-resolver-convention") version("0.7.0")
}

includeBuild("build-logic-commons")
includeBuild("build-logic")

apply(from = "gradle/shared-with-buildSrc/mirrors.settings.gradle.kts")

// If you include a new subproject here, you will need to execute the
// ./gradlew generateSubprojectsInfo
// task to update metadata about the build for CI

unassigned {
    subproject("distributions-dependencies") // platform for dependency versions
    subproject("core-platform")              // platform for Gradle distribution core
}

// Gradle Distributions - for testing and for publishing a full distribution
unassigned {
    subproject("distributions-core")
    subproject("distributions-basics")
    subproject("distributions-full")
}

// Gradle implementation projects
unassigned {
    subproject("core")
    subproject("plugins")
    subproject("build-events")
    subproject("diagnostics")
    subproject("installation-beacon")
    subproject("composite-builds")
    subproject("core-api")
    subproject("build-profile")
    subproject("instrumentation-declarations")
}

// Core Runtime Platform
platform("core-runtime") {
    subproject("base-annotations")
    subproject("base-services")
    subproject("bootstrap")
    subproject("build-operations")
    subproject("build-option")
    subproject("cli")
    subproject("file-temp")
    subproject("files")
    subproject("functional")
    subproject("instrumentation-agent")
    subproject("internal-instrumentation-api")
    subproject("internal-instrumentation-processor")
    subproject("launcher")
    subproject("logging")
    subproject("logging-api")
    subproject("messaging")
    subproject("native")
    subproject("process-services")
    subproject("worker-services")
    subproject("wrapper")
    subproject("wrapper-shared")
}

// Core Configuration Platform
platform("core-configuration") {
    subproject("api-metadata")
    subproject("base-services-groovy")
    subproject("configuration-cache")
    subproject("file-collections")
    subproject("input-tracking")
    subproject("kotlin-dsl")
    subproject("kotlin-dsl-provider-plugins")
    subproject("kotlin-dsl-tooling-builders")
    subproject("kotlin-dsl-tooling-models")
    subproject("kotlin-dsl-plugins")
    subproject("kotlin-dsl-integ-tests")
    subproject("model-core")
    subproject("model-groovy")
}

// Core Execution Platform
platform("core-execution") {
    subproject("build-cache")
    subproject("build-cache-base")
    subproject("build-cache-http")
    subproject("build-cache-packaging")
    subproject("file-watching")
    subproject("execution")
    subproject("hashing")
    subproject("persistent-cache")
    subproject("snapshots")
    subproject("worker-processes")
    subproject("workers")
}

<<<<<<< HEAD
// Documentation Platform
platform("documentation") {
    subproject("docs")
    subproject("docs-asciidoctor-extensions-base")
    subproject("docs-asciidoctor-extensions")
    subproject("samples")
=======
// Extensibility Platform
platform("extensibility") {
    subproject("plugin-use")
    subproject("plugin-development")
    subproject("test-kit")
>>>>>>> 7aa0f233
}

// IDE Platform
platform("ide") {
    subproject("base-ide-plugins")
    subproject("ide")
    subproject("ide-native")
    subproject("ide-plugins")
    subproject("problems")
    subproject("problems-api")
    subproject("tooling-api")
    subproject("tooling-api-builders")
}

// Native Platform
platform("native") {
    subproject("distributions-native")
    subproject("platform-native")
    subproject("language-native")
    subproject("tooling-native")
    subproject("testing-native")
}

// Software Platform
platform("software") {
    subproject("antlr")
    subproject("build-init")
    subproject("dependency-management")
    subproject("plugins-distribution")
    subproject("distributions-publishing")
    subproject("ivy")
    subproject("maven")
    subproject("platform-base")
    subproject("plugins-version-catalog")
    subproject("publish")
    subproject("resources")
    subproject("resources-http")
    subproject("resources-gcs")
    subproject("resources-s3")
    subproject("resources-sftp")
    subproject("reporting")
    subproject("security")
    subproject("signing")
    subproject("testing-base")
    subproject("test-suites-base")
    subproject("version-control")
}

// JVM Platform
platform("jvm") {
    subproject("code-quality")
    subproject("distributions-jvm")
    subproject("ear")
    subproject("jacoco")
    subproject("jvm-services")
    subproject("language-groovy")
    subproject("language-java")
    subproject("language-jvm")
    subproject("toolchains-jvm")
    subproject("java-compiler-plugin")
    subproject("java-platform")
    subproject("normalization-java")
    subproject("platform-jvm")
    subproject("plugins-groovy")
    subproject("plugins-java")
    subproject("plugins-java-base")
    subproject("plugins-jvm-test-fixtures")
    subproject("plugins-jvm-test-suite")
    subproject("plugins-test-report-aggregation")
    subproject("scala")
    subproject("testing-jvm")
    subproject("testing-jvm-infrastructure")
    subproject("testing-junit-platform")
    subproject("war")
}

// Develocity Platform
platform("enterprise") {
    subproject("enterprise")
    subproject("enterprise-logging")
    subproject("enterprise-operations")
    subproject("enterprise-plugin-performance")
    subproject("enterprise-workers")
}

// Internal utility and verification projects
unassigned {
    subproject("architecture-test")
    subproject("internal-testing")
    subproject("internal-integ-testing")
    subproject("internal-performance-testing")
    subproject("internal-architecture-testing")
    subproject("internal-build-reports")
    subproject("integ-test")
    subproject("distributions-integ-tests")
    subproject("soak")
    subproject("smoke-test")
    subproject("performance")
    subproject("precondition-tester")
}

rootProject.name = "gradle"

FeaturePreviews.Feature.values().forEach { feature ->
    if (feature.isActive) {
        enableFeaturePreview(feature.name)
    }
}

fun remoteBuildCacheEnabled(settings: Settings) = settings.buildCache.remote?.isEnabled == true

fun getBuildJavaHome() = System.getProperty("java.home")

gradle.settingsEvaluated {
    if ("true" == System.getProperty("org.gradle.ignoreBuildJavaVersionCheck")) {
        return@settingsEvaluated
    }

    if (!JavaVersion.current().isJava11) {
        throw GradleException("This build requires JDK 11. It's currently ${getBuildJavaHome()}. You can ignore this check by passing '-Dorg.gradle.ignoreBuildJavaVersionCheck=true'.")
    }
}

// region platform include DSL

fun platform(platformName: String, platformConfiguration: PlatformScope.() -> Unit) =
    PlatformScope("platforms/$platformName").platformConfiguration()

fun unassigned(platformConfiguration: PlatformScope.() -> Unit) =
    PlatformScope("subprojects").platformConfiguration()

class PlatformScope(
    private val basePath: String
) {
    fun subproject(projectName: String) {
        include(projectName)
        project(":$projectName").projectDir = file("$basePath/$projectName")
    }
}

// endregion<|MERGE_RESOLUTION|>--- conflicted
+++ resolved
@@ -120,20 +120,19 @@
     subproject("workers")
 }
 
-<<<<<<< HEAD
 // Documentation Platform
 platform("documentation") {
     subproject("docs")
     subproject("docs-asciidoctor-extensions-base")
     subproject("docs-asciidoctor-extensions")
     subproject("samples")
-=======
+}
+
 // Extensibility Platform
 platform("extensibility") {
     subproject("plugin-use")
     subproject("plugin-development")
     subproject("test-kit")
->>>>>>> 7aa0f233
 }
 
 // IDE Platform
