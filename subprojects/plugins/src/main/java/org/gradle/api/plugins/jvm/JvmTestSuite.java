/*
 * Copyright 2021 the original author or authors.
 *
 * Licensed under the Apache License, Version 2.0 (the "License");
 * you may not use this file except in compliance with the License.
 * You may obtain a copy of the License at
 *
 *      http://www.apache.org/licenses/LICENSE-2.0
 *
 * Unless required by applicable law or agreed to in writing, software
 * distributed under the License is distributed on an "AS IS" BASIS,
 * WITHOUT WARRANTIES OR CONDITIONS OF ANY KIND, either express or implied.
 * See the License for the specific language governing permissions and
 * limitations under the License.
 */

package org.gradle.api.plugins.jvm;

import org.gradle.api.Action;
import org.gradle.api.Buildable;
import org.gradle.api.ExtensiblePolymorphicDomainObjectContainer;
import org.gradle.api.Incubating;
import org.gradle.api.attributes.TestSuiteType;
import org.gradle.api.provider.Property;
import org.gradle.api.tasks.SourceSet;
import org.gradle.testing.base.TestSuite;

/**
 * A test suite is a collection of JVM-based tests.
 * <p>
 * Each test suite consists of
 * <ul>
 *     <li>A {@link SourceSet}</li>
 *     <li>A set of {@link JvmComponentDependencies compile and runtime dependencies}</li>
 *     <li>One or more {@link JvmTestSuiteTarget targets}</li>
 *     <li>A testing framework</li>
 * </ul>
 * <p>
 * Based on the testing framework declared, Gradle will automatically add the appropriate dependencies and configure the underlying test task.
 * </p>
 *
 * @since 7.3
 */
@Incubating
public interface JvmTestSuite extends TestSuite, Buildable {
    /**
     * Returns the container of {@link JvmTestSuiteTarget} objects part of this suite.
     *
     * Source set associated with this test suite. The name of this source set is the same as the test suite.
     *
     * @return source set for this test suite.
     */
    SourceSet getSources();

    /**
     * Configure the sources for this test suite.
     *
     * @param configuration configuration applied against the SourceSet for this test suite
     */
    void sources(Action<? super SourceSet> configuration);

    /**
     * Collection of test suite targets.
     *
     * Each test suite target executes the tests in this test suite with a particular context and task.
     *
     * @return collection of test suite targets.
     */
    ExtensiblePolymorphicDomainObjectContainer<? extends JvmTestSuiteTarget> getTargets();

    /**
     * Get the test type for this test suite.
     *
<<<<<<< HEAD
     * Defaults to {@link TestType#UNIT_TEST}
=======
     * Defaults to {@link TestSuiteType#UNIT_TESTS}
>>>>>>> a0076ccd
     *
     * @since 7.4
     */
    Property<String> getTestType();

    /**
     * Use the <a href="https://junit.org/junit5/docs/current/user-guide/">JUnit Jupiter</a> testing framework.
     *
     * <p>
     *     Gradle will provide the version of JUnit Jupiter to use. Defaults to version {@code 5.7.1}
     * </p>
     */
    void useJUnitJupiter();

    /**
     * Use the <a href="https://junit.org/junit5/docs/current/user-guide/">JUnit Jupiter</a> testing framework with a specific version.
     *
     * @param version version of JUnit Jupiter to use
     */
    void useJUnitJupiter(String version);

    /**
     * Use the <a href="https://junit.org/junit4/">JUnit4</a> testing framework.
     * <p>
     *     Gradle will provide the version of JUnit4 to use. Defaults to version {@code 4.13}
     * </p>
     */
    void useJUnit();

    /**
     * Use the <a href="https://junit.org/junit4/">JUnit4</a> testing framework with a specific version.
     *
     * @param version version of JUnit4 to use
     */
    void useJUnit(String version);

    /**
     * Use the <a href="https://spockframework.org/">Spock Framework</a> testing framework.
     * <p>
     *     Gradle will provide the version of Spock to use. Defaults to version {@code 2.0-groovy-3.0}
     * </p>
     */
    void useSpock();

    /**
     * Use the <a href="https://spockframework.org/">Spock Framework</a> testing framework with a specific version.
     *
     * @param version the version of Spock to use
     */
    void useSpock(String version);

    /**
     * Use the <a href="https://kotlinlang.org/api/latest/kotlin.test/">kotlin.test</a> testing framework.
     * <p>
     *     Gradle will provide the version of kotlin.test to use. Defaults to version {@code 1.5.31}
     * </p>
     */
    void useKotlinTest();

    /**
     * Use the <a href="https://kotlinlang.org/api/latest/kotlin.test/">kotlin.test</a> testing framework with a specific version.
     *
     * @param version the version of kotlin.test to use
     */
    void useKotlinTest(String version);

    /**
     * Use the <a href="https://testng.org/doc/">TestNG</a> testing framework.
     * <p>
     *     Gradle will provide the version of TestNG to use. Defaults to version {@code 7.4.0}
     * </p>
     */
    void useTestNG();

    /**
     * Use the <a href="https://testng.org/doc/">TestNG</a> testing framework with a specific version.
     *
     * @param version version of TestNG to use
     */
    void useTestNG(String version);

    /**
     * Dependency handler for this component.
     *
     * @return dependency handler
     */
    JvmComponentDependencies getDependencies();

    /**
     * Configure dependencies for this component.
     */
    void dependencies(Action<? super JvmComponentDependencies> dependencies);
}<|MERGE_RESOLUTION|>--- conflicted
+++ resolved
@@ -71,11 +71,7 @@
     /**
      * Get the test type for this test suite.
      *
-<<<<<<< HEAD
-     * Defaults to {@link TestType#UNIT_TEST}
-=======
-     * Defaults to {@link TestSuiteType#UNIT_TESTS}
->>>>>>> a0076ccd
+     * Defaults to {@link TestSuiteType#UNIT_TEST}
      *
      * @since 7.4
      */
