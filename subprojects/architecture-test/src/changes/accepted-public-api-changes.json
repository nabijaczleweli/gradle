{
    "acceptedApiChanges": [
        {
            "type": "org.gradle.api.tasks.AbstractExecTask",
            "member": "Method org.gradle.api.tasks.AbstractExecTask.getExecResult()",
            "acceptation": "Removed for Gradle 8.0",
            "changes": [
                "Method has been removed"
            ]
        },
        {
            "type": "org.gradle.api.AntBuilder",
            "member": "Class org.gradle.api.AntBuilder",
            "acceptation": "org.gradle.api.AntBuilder now extends groovy.ant.AntBuilder",
            "changes": [
                "Abstract method has been added in implemented interface"
            ]
        },
        {
            "type": "org.gradle.api.file.SourceDirectorySet",
            "member": "Method org.gradle.api.file.SourceDirectorySet.getOutputDir()",
            "acceptation": "Deprecated method removed",
            "changes": [
                "Method has been removed"
            ]
        },
        {
            "type": "org.gradle.api.file.SourceDirectorySet",
            "member": "Method org.gradle.api.file.SourceDirectorySet.setOutputDir(org.gradle.api.provider.Provider)",
            "acceptation": "Deprecated method removed",
            "changes": [
                "Method has been removed"
            ]
        },
        {
            "type": "org.gradle.api.file.SourceDirectorySet",
            "member": "Method org.gradle.api.file.SourceDirectorySet.setOutputDir(java.io.File)",
            "acceptation": "Deprecated method removed",
            "changes": [
                "Method has been removed"
            ]
        },
        {
            "type": "org.gradle.api.tasks.testing.AbstractTestTask",
            "member": "Method org.gradle.api.tasks.testing.AbstractTestTask.getBinResultsDir()",
            "acceptation": "Deprecated method removed",
            "changes": [
                "Method has been removed"
            ]
        },
        {
            "type": "org.gradle.api.tasks.testing.AbstractTestTask",
            "member": "Method org.gradle.api.tasks.testing.AbstractTestTask.setBinResultsDir(java.io.File)",
            "acceptation": "Deprecated method removed",
            "changes": [
                "Method has been removed"
            ]
        },
        {
            "type": "org.gradle.api.reporting.ConfigurableReport",
            "member": "Method org.gradle.api.reporting.ConfigurableReport.setEnabled(org.gradle.api.provider.Provider)",
            "acceptation": "Deprecated method removed",
            "changes": [
                "Method has been removed"
            ]
        },
        {
            "type": "org.gradle.api.reporting.Report",
            "member": "Method org.gradle.api.reporting.Report.getDestination()",
            "acceptation": "Deprecated method removed",
            "changes": [
                "Method has been removed"
            ]
        },
        {
            "type": "org.gradle.api.reporting.Report",
            "member": "Method org.gradle.api.reporting.Report.isEnabled()",
            "acceptation": "Deprecated method removed",
            "changes": [
                "Method has been removed"
            ]
        },
        {
            "type": "org.gradle.api.reporting.Report",
            "member": "Method org.gradle.api.reporting.Report.setEnabled(boolean)",
            "acceptation": "Deprecated method removed",
            "changes": [
                "Method has been removed"
            ]
        },
        {
            "type": "org.gradle.api.reporting.ConfigurableReport",
            "member": "Method org.gradle.api.reporting.ConfigurableReport.setDestination(org.gradle.api.provider.Provider)",
            "acceptation": "Deprecated method removed",
            "changes": [
                "Method has been removed"
            ]
        },
        {
            "type": "org.gradle.api.artifacts.DependencyArtifact",
            "member": "Method org.gradle.api.artifacts.DependencyArtifact.getClassifier()",
            "acceptation": "Method always could return null",
            "changes": [
                "From non-null returning to null returning breaking change"
            ]
        },
        {
            "type": "org.gradle.api.artifacts.DependencyArtifact",
            "member": "Method org.gradle.api.artifacts.DependencyArtifact.getExtension()",
            "acceptation": "Method always could return null",
            "changes": [
                "From non-null returning to null returning breaking change"
            ]
        },
        {
            "type": "org.gradle.api.artifacts.DependencyArtifact",
            "member": "Method org.gradle.api.artifacts.DependencyArtifact.getUrl()",
            "acceptation": "Method always could return null",
            "changes": [
                "From non-null returning to null returning breaking change"
            ]
        },
        {
            "type": "org.gradle.api.artifacts.ResolvedArtifact",
            "member": "Method org.gradle.api.artifacts.ResolvedArtifact.getExtension()",
            "acceptation": "Method always could return null",
            "changes": [
                "From non-null returning to null returning breaking change"
            ]
        },
        {
            "type": "org.gradle.api.artifacts.ArtifactIdentifier",
            "member": "Method org.gradle.api.artifacts.ArtifactIdentifier.getClassifier()",
            "acceptation": "Method always could return null",
            "changes": [
                "From non-null returning to null returning breaking change"
            ]
        },
        {
            "type": "org.gradle.api.artifacts.ArtifactIdentifier",
            "member": "Method org.gradle.api.artifacts.ArtifactIdentifier.getExtension()",
            "acceptation": "Method always could return null",
            "changes": [
                "From non-null returning to null returning breaking change"
            ]
        },
        {
            "type": "org.gradle.api.tasks.JavaExec",
            "member": "Method org.gradle.api.tasks.JavaExec.setMain(java.lang.String)",
            "acceptation": "Removed for Gradle 8.0",
            "changes": [
                "Method has been removed"
            ]
        },
        {
            "type": "org.gradle.process.JavaExecSpec",
            "member": "Method org.gradle.process.JavaExecSpec.getMain()",
            "acceptation": "Removed for Gradle 8.0",
            "changes": [
                "Method has been removed"
            ]
        },
        {
            "type": "org.gradle.process.JavaExecSpec",
            "member": "Method org.gradle.process.JavaExecSpec.setMain(java.lang.String)",
            "acceptation": "Default implementation added to spec for Gradle 8.0",
            "changes": [
                "METHOD_ABSTRACT_NOW_DEFAULT"
            ]
        },
        {
            "type": "org.gradle.api.tasks.Upload",
            "member": "Class org.gradle.api.tasks.Upload",
            "acceptation": "Class was previously deprecated and is being removed in Gradle 8.0",
            "changes": [
                "Class is now abstract"
            ]
        },
        {
            "type": "org.gradle.api.tasks.Upload",
            "member": "Method org.gradle.api.tasks.Upload.getConfiguration()",
            "acceptation": "Class to be removed, functionality deleted",
            "changes": [
                "From non-null returning to null returning breaking change"
            ]
        },
        {
            "type": "org.gradle.api.tasks.Upload",
            "member": "Method org.gradle.api.tasks.Upload.getDescriptorDestination()",
            "acceptation": "Class to be removed, functionality deleted",
            "changes": [
                "From non-null returning to null returning breaking change"
            ]
        },
        {
            "type": "org.gradle.api.tasks.Upload",
            "member": "Method org.gradle.api.tasks.Upload.getPublicationServices()",
            "acceptation": "Class to be removed, functionality deleted",
            "changes": [
                "Method has been removed"
            ]
        },
        {
            "type": "org.gradle.api.tasks.Upload",
            "member": "Method org.gradle.api.tasks.Upload.getRepositories()",
            "acceptation": "Class to be removed, functionality deleted",
            "changes": [
                "From non-null returning to null returning breaking change"
            ]
        },
        {
            "type": "org.gradle.api.tasks.Upload",
            "member": "Method org.gradle.api.tasks.Upload.repositories(groovy.lang.Closure)",
            "acceptation": "Class to be removed, functionality deleted",
            "changes": [
                "From non-null returning to null returning breaking change"
            ]
        },
        {
            "type": "org.gradle.api.tasks.Upload",
            "member": "Method org.gradle.api.tasks.Upload.repositories(org.gradle.api.Action)",
            "acceptation": "Class to be removed, functionality deleted",
            "changes": [
                "From non-null returning to null returning breaking change"
            ]
        },
        {
            "type": "org.gradle.kotlin.dsl.ConfigurationDeprecatedExtensionsKt",
            "member": "Method org.gradle.kotlin.dsl.ConfigurationDeprecatedExtensionsKt.getUploadTaskName(org.gradle.api.NamedDomainObjectProvider)",
            "acceptation": "Class to be removed, functionality deleted",
            "changes": [
                "Method has been removed"
            ]
        },
        {
            "type": "org.gradle.kotlin.dsl.ConfigurationDeprecatedExtensionsKt",
            "member": "Method org.gradle.kotlin.dsl.ConfigurationDeprecatedExtensionsKt.getUploadTaskName$annotations(org.gradle.api.NamedDomainObjectProvider)",
            "acceptation": "Class to be removed, functionality deleted",
            "changes": [
                "Method has been removed"
            ]
        },
        {
            "type": "org.gradle.testing.jacoco.tasks.JacocoMerge",
            "member": "Class org.gradle.testing.jacoco.tasks.JacocoMerge",
            "acceptation": "Removing deprecated class in Gradle 8.0",
            "changes": [
                "Class has been removed"
            ]
        },
        {
            "type": "org.gradle.testing.jacoco.tasks.JacocoMerge",
            "member": "Method org.gradle.testing.jacoco.tasks.JacocoMerge.executionData(java.lang.Object[])",
            "acceptation": "Removing deprecated class in Gradle 8.0",
            "changes": [
                "Method has been removed"
            ]
        },
        {
            "type": "org.gradle.testing.jacoco.tasks.JacocoMerge",
            "member": "Method org.gradle.testing.jacoco.tasks.JacocoMerge.executionData(org.gradle.api.Task[])",
            "acceptation": "Removing deprecated class in Gradle 8.0",
            "changes": [
                "Method has been removed"
            ]
        },
        {
            "type": "org.gradle.testing.jacoco.tasks.JacocoMerge",
            "member": "Method org.gradle.testing.jacoco.tasks.JacocoMerge.executionData(org.gradle.api.tasks.TaskCollection)",
            "acceptation": "Removing deprecated class in Gradle 8.0",
            "changes": [
                "Method has been removed"
            ]
        },
        {
            "type": "org.gradle.testing.jacoco.tasks.JacocoMerge",
            "member": "Method org.gradle.testing.jacoco.tasks.JacocoMerge.getAntBuilder()",
            "acceptation": "Removing deprecated class in Gradle 8.0",
            "changes": [
                "Method has been removed"
            ]
        },
        {
            "type": "org.gradle.testing.jacoco.tasks.JacocoMerge",
            "member": "Method org.gradle.testing.jacoco.tasks.JacocoMerge.getDestinationFile()",
            "acceptation": "Removing deprecated class in Gradle 8.0",
            "changes": [
                "Method has been removed"
            ]
        },
        {
            "type": "org.gradle.testing.jacoco.tasks.JacocoMerge",
            "member": "Method org.gradle.testing.jacoco.tasks.JacocoMerge.getExecutionData()",
            "acceptation": "Removing deprecated class in Gradle 8.0",
            "changes": [
                "Method has been removed"
            ]
        },
        {
            "type": "org.gradle.testing.jacoco.tasks.JacocoMerge",
            "member": "Method org.gradle.testing.jacoco.tasks.JacocoMerge.merge()",
            "acceptation": "Removing deprecated class in Gradle 8.0",
            "changes": [
                "Method has been removed"
            ]
        },
        {
            "type": "org.gradle.testing.jacoco.tasks.JacocoMerge",
            "member": "Method org.gradle.testing.jacoco.tasks.JacocoMerge.setDestinationFile(java.io.File)",
            "acceptation": "Removing deprecated class in Gradle 8.0",
            "changes": [
                "Method has been removed"
            ]
        },
        {
            "type": "org.gradle.testing.jacoco.tasks.JacocoMerge",
            "member": "Method org.gradle.testing.jacoco.tasks.JacocoMerge.setDestinationFile(org.gradle.api.provider.Provider)",
            "acceptation": "Removing deprecated class in Gradle 8.0",
            "changes": [
                "Method has been removed"
            ]
        },
        {
            "type": "org.gradle.testing.jacoco.tasks.JacocoMerge",
            "member": "Method org.gradle.testing.jacoco.tasks.JacocoMerge.setExecutionData(org.gradle.api.file.FileCollection)",
            "acceptation": "Removing deprecated class in Gradle 8.0",
            "changes": [
                "Method has been removed"
            ]
        },
        {
            "type": "org.gradle.testing.jacoco.tasks.JacocoMerge",
            "member": "Constructor org.gradle.testing.jacoco.tasks.JacocoMerge()",
            "acceptation": "Removing deprecated class in Gradle 8.0",
            "changes": [
                "Constructor has been removed"
            ]
        },
        {
            "type": "org.gradle.api.artifacts.transform.ArtifactTransformException",
            "member": "Class org.gradle.api.artifacts.transform.ArtifactTransformException",
            "acceptation": "Legacy ArtifactTransform API has been removed",
            "changes": [
                "Class has been removed"
            ]
        },
        {
            "type": "org.gradle.api.artifacts.transform.ArtifactTransformException",
            "member": "Constructor org.gradle.api.artifacts.transform.ArtifactTransformException(java.io.File,org.gradle.api.attributes.AttributeContainer,java.lang.Throwable)",
            "acceptation": "Legacy ArtifactTransform API has been removed",
            "changes": [
                "Constructor has been removed"
            ]
        },
        {
            "type": "org.gradle.api.artifacts.transform.ArtifactTransformException",
            "member": "Constructor org.gradle.api.artifacts.transform.ArtifactTransformException(java.io.File,org.gradle.api.attributes.AttributeContainer,java.lang.Class,java.lang.Throwable)",
            "acceptation": "Legacy ArtifactTransform API has been removed",
            "changes": [
                "Constructor has been removed"
            ]
        },
        {
            "type": "org.gradle.api.artifacts.transform.ArtifactTransformException",
            "member": "Constructor org.gradle.api.artifacts.transform.ArtifactTransformException(org.gradle.api.artifacts.component.ComponentArtifactIdentifier,org.gradle.api.attributes.AttributeContainer,java.lang.Throwable)",
            "acceptation": "Legacy ArtifactTransform API has been removed",
            "changes": [
                "Constructor has been removed"
            ]
        },
        {
            "type": "org.gradle.api.artifacts.transform.VariantTransform",
            "member": "Class org.gradle.api.artifacts.transform.VariantTransform",
            "acceptation": "Legacy ArtifactTransform API has been removed",
            "changes": [
                "Class has been removed"
            ]
        },
        {
            "type": "org.gradle.api.artifacts.transform.VariantTransform",
            "member": "Method org.gradle.api.artifacts.transform.VariantTransform.artifactTransform(java.lang.Class)",
            "acceptation": "Legacy ArtifactTransform API has been removed",
            "changes": [
                "Method has been removed"
            ]
        },
        {
            "type": "org.gradle.api.artifacts.transform.VariantTransform",
            "member": "Method org.gradle.api.artifacts.transform.VariantTransform.getFrom()",
            "acceptation": "Legacy ArtifactTransform API has been removed",
            "changes": [
                "Method has been removed"
            ]
        },
        {
            "type": "org.gradle.api.artifacts.transform.VariantTransform",
            "member": "Method org.gradle.api.artifacts.transform.VariantTransform.getTo()",
            "acceptation": "Legacy ArtifactTransform API has been removed",
            "changes": [
                "Method has been removed"
            ]
        },
        {
            "type": "org.gradle.api.artifacts.transform.VariantTransform",
            "member": "Method org.gradle.api.artifacts.transform.VariantTransform.artifactTransform(java.lang.Class,org.gradle.api.Action)",
            "acceptation": "Legacy ArtifactTransform API has been removed",
            "changes": [
                "Method has been removed"
            ]
        },
        {
            "type": "org.gradle.api.artifacts.dsl.DependencyHandler",
            "member": "Method org.gradle.api.artifacts.dsl.DependencyHandler.registerTransform(org.gradle.api.Action)",
            "acceptation": "Legacy ArtifactTransform API has been removed",
            "changes": [
                "Method has been removed"
            ]
        },
        {
            "type": "org.gradle.api.artifacts.transform.ArtifactTransform",
            "member": "Class org.gradle.api.artifacts.transform.ArtifactTransform",
            "acceptation": "Legacy ArtifactTransform API has been removed",
            "changes": [
                "Class has been removed"
            ]
        },
        {
            "type": "org.gradle.api.artifacts.transform.ArtifactTransform",
            "member": "Method org.gradle.api.artifacts.transform.ArtifactTransform.getOutputDirectory()",
            "acceptation": "Legacy ArtifactTransform API has been removed",
            "changes": [
                "Method has been removed"
            ]
        },
        {
            "type": "org.gradle.api.artifacts.transform.ArtifactTransform",
            "member": "Method org.gradle.api.artifacts.transform.ArtifactTransform.setOutputDirectory(java.io.File)",
            "acceptation": "Legacy ArtifactTransform API has been removed",
            "changes": [
                "Method has been removed"
            ]
        },
        {
            "type": "org.gradle.api.artifacts.transform.ArtifactTransform",
            "member": "Method org.gradle.api.artifacts.transform.ArtifactTransform.transform(java.io.File)",
            "acceptation": "Legacy ArtifactTransform API has been removed",
            "changes": [
                "Method has been removed"
            ]
        },
        {
            "type": "org.gradle.api.artifacts.transform.ArtifactTransform",
            "member": "Constructor org.gradle.api.artifacts.transform.ArtifactTransform()",
            "acceptation": "Legacy ArtifactTransform API has been removed",
            "changes": [
                "Constructor has been removed"
            ]
        },
        {
            "type": "org.gradle.kotlin.dsl.DependencyHandlerScope",
            "member": "Class org.gradle.kotlin.dsl.DependencyHandlerScope",
            "acceptation": "Legacy ArtifactTransform API has been removed",
            "changes": [
                "org.gradle.kotlin.dsl.support.delegates.DependencyHandlerDelegate.registerTransform(org.gradle.api.Action)"
            ]
        },
        {
            "type": "org.gradle.api.plugins.JavaApplication",
            "member": "Method org.gradle.api.plugins.JavaApplication.getMainClassName()",
            "acceptation": "Removing deprecated method in Gradle 8.0",
            "changes": [
                "Method has been removed"
            ]
        },
        {
            "type": "org.gradle.api.plugins.JavaApplication",
            "member": "Method org.gradle.api.plugins.JavaApplication.setMainClassName(java.lang.String)",
            "acceptation": "Removing deprecated method in Gradle 8.0",
            "changes": [
                "Method has been removed"
            ]
        },
        {
            "type": "org.gradle.testing.jacoco.plugins.JacocoPluginExtension",
            "member": "Field project",
            "acceptation": "Removing deprecated field in Gradle 8.0",
            "changes": [
                "Field has been removed"
            ]
        },
        {
            "type": "org.gradle.testing.jacoco.plugins.JacocoPluginExtension",
            "member": "Method org.gradle.testing.jacoco.plugins.JacocoPluginExtension.getReportsDir()",
            "acceptation": "Removing deprecated method in Gradle 8.0",
            "changes": [
                "Method has been removed"
            ]
        },
        {
            "type": "org.gradle.testing.jacoco.plugins.JacocoPluginExtension",
            "member": "Method org.gradle.testing.jacoco.plugins.JacocoPluginExtension.setReportsDir(org.gradle.api.provider.Provider)",
            "acceptation": "Removing deprecated method in Gradle 8.0",
            "changes": [
                "Method has been removed"
            ]
        },
        {
            "type": "org.gradle.testing.jacoco.plugins.JacocoPluginExtension",
            "member": "Method org.gradle.testing.jacoco.plugins.JacocoPluginExtension.setReportsDir(java.io.File)",
            "acceptation": "Removing deprecated method in Gradle 8.0",
            "changes": [
                "Method has been removed"
            ]
        },
        {
            "type": "org.gradle.api.tasks.diagnostics.DependencyInsightReportTask",
            "member": "Method org.gradle.api.tasks.diagnostics.DependencyInsightReportTask.setLegacyShowSinglePathToDependency(boolean)",
            "acceptation": "Deprecated method removed in Gradle 8.0",
            "changes": [
                "Method has been removed"
            ]
        },
        {
<<<<<<< HEAD
            "type": "org.gradle.api.tasks.testing.TestReport",
            "member": "Method org.gradle.api.tasks.testing.TestReport.getDestinationDir()",
            "acceptation": "Removing deprecated method in Gradle 8.0",
=======
            "type": "org.gradle.api.tasks.javadoc.Groovydoc",
            "member": "Method org.gradle.api.tasks.javadoc.Groovydoc.isIncludePrivate()",
            "acceptation": "Deprecated method removed in Gradle 8.0",
>>>>>>> 88d9d6cc
            "changes": [
                "Method has been removed"
            ]
        },
        {
<<<<<<< HEAD
            "type": "org.gradle.api.tasks.testing.TestReport",
            "member": "Method org.gradle.api.tasks.testing.TestReport.getTestResultDirs()",
            "acceptation": "Removing deprecated method in Gradle 8.0",
            "changes": [
                "Method has been removed"
            ]
        },
        {
            "type": "org.gradle.api.tasks.testing.TestReport",
            "member": "Method org.gradle.api.tasks.testing.TestReport.reportOn(java.lang.Object[])",
            "acceptation": "Removing deprecated method in Gradle 8.0",
            "changes": [
                "Method has been removed"
            ]
        },
        {
            "type": "org.gradle.api.tasks.testing.TestReport",
            "member": "Method org.gradle.api.tasks.testing.TestReport.setDestinationDir(java.io.File)",
            "acceptation": "Removing deprecated method in Gradle 8.0",
            "changes": [
                "Method has been removed"
            ]
        },
        {
            "type": "org.gradle.api.tasks.testing.TestReport",
            "member": "Method org.gradle.api.tasks.testing.TestReport.setTestResultDirs(java.lang.Iterable)",
            "acceptation": "Removing deprecated method in Gradle 8.0",
=======
            "type": "org.gradle.api.tasks.javadoc.Groovydoc",
            "member": "Method org.gradle.api.tasks.javadoc.Groovydoc.setIncludePrivate(boolean)",
            "acceptation": "Deprecated method removed in Gradle 8.0",
>>>>>>> 88d9d6cc
            "changes": [
                "Method has been removed"
            ]
        }
    ]
}<|MERGE_RESOLUTION|>--- conflicted
+++ resolved
@@ -512,6 +512,7 @@
                 "Method has been removed"
             ]
         },
+
         {
             "type": "org.gradle.api.tasks.diagnostics.DependencyInsightReportTask",
             "member": "Method org.gradle.api.tasks.diagnostics.DependencyInsightReportTask.setLegacyShowSinglePathToDependency(boolean)",
@@ -521,53 +522,57 @@
             ]
         },
         {
-<<<<<<< HEAD
-            "type": "org.gradle.api.tasks.testing.TestReport",
-            "member": "Method org.gradle.api.tasks.testing.TestReport.getDestinationDir()",
-            "acceptation": "Removing deprecated method in Gradle 8.0",
-=======
             "type": "org.gradle.api.tasks.javadoc.Groovydoc",
             "member": "Method org.gradle.api.tasks.javadoc.Groovydoc.isIncludePrivate()",
             "acceptation": "Deprecated method removed in Gradle 8.0",
->>>>>>> 88d9d6cc
-            "changes": [
-                "Method has been removed"
-            ]
-        },
-        {
-<<<<<<< HEAD
-            "type": "org.gradle.api.tasks.testing.TestReport",
-            "member": "Method org.gradle.api.tasks.testing.TestReport.getTestResultDirs()",
-            "acceptation": "Removing deprecated method in Gradle 8.0",
-            "changes": [
-                "Method has been removed"
-            ]
-        },
-        {
-            "type": "org.gradle.api.tasks.testing.TestReport",
-            "member": "Method org.gradle.api.tasks.testing.TestReport.reportOn(java.lang.Object[])",
-            "acceptation": "Removing deprecated method in Gradle 8.0",
-            "changes": [
-                "Method has been removed"
-            ]
-        },
-        {
-            "type": "org.gradle.api.tasks.testing.TestReport",
-            "member": "Method org.gradle.api.tasks.testing.TestReport.setDestinationDir(java.io.File)",
-            "acceptation": "Removing deprecated method in Gradle 8.0",
-            "changes": [
-                "Method has been removed"
-            ]
-        },
-        {
-            "type": "org.gradle.api.tasks.testing.TestReport",
-            "member": "Method org.gradle.api.tasks.testing.TestReport.setTestResultDirs(java.lang.Iterable)",
-            "acceptation": "Removing deprecated method in Gradle 8.0",
-=======
+            "changes": [
+                "Method has been removed"
+            ]
+        },
+        {
             "type": "org.gradle.api.tasks.javadoc.Groovydoc",
             "member": "Method org.gradle.api.tasks.javadoc.Groovydoc.setIncludePrivate(boolean)",
             "acceptation": "Deprecated method removed in Gradle 8.0",
->>>>>>> 88d9d6cc
+            "changes": [
+                "Method has been removed"
+            ]
+        },
+        {
+            "type": "org.gradle.api.tasks.testing.TestReport",
+            "member": "Method org.gradle.api.tasks.testing.TestReport.getDestinationDir()",
+            "acceptation": "Removing deprecated method in Gradle 8.0",
+            "changes": [
+                "Method has been removed"
+            ]
+        },
+        {
+            "type": "org.gradle.api.tasks.testing.TestReport",
+            "member": "Method org.gradle.api.tasks.testing.TestReport.getTestResultDirs()",
+            "acceptation": "Removing deprecated method in Gradle 8.0",
+            "changes": [
+                "Method has been removed"
+            ]
+        },
+        {
+            "type": "org.gradle.api.tasks.testing.TestReport",
+            "member": "Method org.gradle.api.tasks.testing.TestReport.reportOn(java.lang.Object[])",
+            "acceptation": "Removing deprecated method in Gradle 8.0",
+            "changes": [
+                "Method has been removed"
+            ]
+        },
+        {
+            "type": "org.gradle.api.tasks.testing.TestReport",
+            "member": "Method org.gradle.api.tasks.testing.TestReport.setDestinationDir(java.io.File)",
+            "acceptation": "Removing deprecated method in Gradle 8.0",
+            "changes": [
+                "Method has been removed"
+            ]
+        },
+        {
+            "type": "org.gradle.api.tasks.testing.TestReport",
+            "member": "Method org.gradle.api.tasks.testing.TestReport.setTestResultDirs(java.lang.Iterable)",
+            "acceptation": "Removing deprecated method in Gradle 8.0",
             "changes": [
                 "Method has been removed"
             ]
