--- conflicted
+++ resolved
@@ -102,18 +102,7 @@
         createNewFile(outputs.file(INSTRUMENTED_MARKER_FILE_NAME));
 
         // Instrument jars
-<<<<<<< HEAD
-        InjectedInstrumentationServices injectedServices = getObjects().newInstance(InjectedInstrumentationServices.class);
-        InstrumentationTypeRegistry typeRegistry = getParameters().getBuildService().isPresent()
-            ? getParameters().getBuildService().get().getInstrumentingTypeRegistry(injectedServices.getGradleCoreInstrumentingTypeRegistry())
-            : InstrumentationTypeRegistry.empty();
-        File outputFile = outputs.file(INSTRUMENTED_JAR_DIR_NAME + "/" + input.getName());
-        ClasspathElementTransformFactory transformFactory = injectedServices.getTransformFactory(getParameters().getAgentSupported().get());
-        ClasspathElementTransform transform = transformFactory.createTransformer(input, new InstrumentingClassTransform(provideInterceptorFilter()), typeRegistry);
-        transform.transform(outputFile);
-=======
         doTransform(input, outputs, injectedServices);
->>>>>>> 25f496f6
 
         // Copy original jars after in case they are not in global cache
         if (input.isDirectory()) {
@@ -134,8 +123,11 @@
     private void doTransform(File input, TransformOutputs outputs, InjectedInstrumentationServices injectedServices) {
         String outputPath = getOutputPath(input);
         File output = input.isDirectory() ? outputs.dir(outputPath) : outputs.file(outputPath);
+        InstrumentationTypeRegistry typeRegistry = getParameters().getBuildService().isPresent()
+            ? getParameters().getBuildService().get().getInstrumentingTypeRegistry(injectedServices.getGradleCoreInstrumentingTypeRegistry())
+            : InstrumentationTypeRegistry.empty();
         ClasspathElementTransformFactory transformFactory = injectedServices.getTransformFactory(isAgentSupported());
-        ClasspathElementTransform transform = transformFactory.createTransformer(input, new InstrumentingClassTransform(), InstrumentingTypeRegistry.EMPTY);
+        ClasspathElementTransform transform = transformFactory.createTransformer(input, new InstrumentingClassTransform(provideInterceptorFilter()), typeRegistry);
         transform.transform(output);
     }
 
