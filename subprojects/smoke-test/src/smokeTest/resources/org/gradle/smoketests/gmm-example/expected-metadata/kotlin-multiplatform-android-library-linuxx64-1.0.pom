--- conflicted
+++ resolved
@@ -14,11 +14,7 @@
     <dependency>
       <groupId>org.jetbrains.kotlin</groupId>
       <artifactId>kotlin-stdlib-common</artifactId>
-<<<<<<< HEAD
-      <version>1.5.31</version>
-=======
       <version>1.7.10</version>
->>>>>>> d3c5e1ad
       <scope>compile</scope>
     </dependency>
   </dependencies>
