--- conflicted
+++ resolved
@@ -84,41 +84,6 @@
         0 * componentFunctionalSourceSet._
     }
 
-<<<<<<< HEAD
-    def "links componentSpecInternal functional sourceSets with sources"() {
-        setup:
-        project.apply(plugin: ComponentModelBasePlugin)
-        project.languages.add(new TestLanguageRegistration())
-
-        def testSourceSet = Mock(TestSourceSet)
-        _ * testSourceSet.name >> "test"
-        def componentFunctionalSourceSet = new DefaultFunctionalSourceSet("testComponent", new DirectInstantiator());
-        def componentSpecIdentifier = Mock(ComponentSpecIdentifier)
-        _ * componentSpecIdentifier.name >> "testComponent"
-
-        when:
-
-        def testComponent = DefaultComponentSpec.create(TestComponentSpec, componentSpecIdentifier, componentFunctionalSourceSet, new DirectInstantiator())
-        project.componentSpecs.add(testComponent)
-        componentFunctionalSourceSet.add(testSourceSet)
-
-        then:
-        testComponent.getSource().size() == 0
-
-        when:
-        def componentSpecIdentifier2 = Mock(ComponentSpecIdentifier)
-        _ * componentSpecIdentifier2.name >> "testComponentInternal"
-        def testComponentInternal = DefaultComponentSpec.create(TestComponentSpecInternal, componentSpecIdentifier2, componentFunctionalSourceSet, new DirectInstantiator())
-        project.componentSpecs.add(testComponentInternal)
-        componentFunctionalSourceSet.add(testSourceSet)
-
-        then:
-        testComponentInternal.getSource().size() == 1
-        testComponentInternal.getSource()[0] == testSourceSet
-    }
-
-=======
->>>>>>> 4cccfeb2
     public static class TestLanguageRegistration implements LanguageRegistration {
         @Override
         String getName() {
@@ -299,34 +264,13 @@
     public static interface TestSourceSet extends LanguageSourceSet {
     }
 
-<<<<<<< HEAD
     public static class TestComponentSpecInternal extends DefaultComponentSpec implements ComponentSpecInternal {
-            public TestComponentSpecInternal(){
-            }
-=======
-    public static class TestComponentSpecInternal extends DefaultLibrarySpec implements ComponentSpecInternal {
-        public TestComponentSpecInternal() {
-        }
->>>>>>> 4cccfeb2
-
         @Override
         Set<Class<? extends TransformationFileType>> getInputTypes() {
             return new HashSet<Class<? extends TransformationFileType>>(0)
         }
     }
 
-<<<<<<< HEAD
     public static class TestComponentSpec extends DefaultComponentSpec {
-        public TestComponentSpec(){
-        }
-
-        @Override
-        Set<Class<? extends TransformationFileType>> getInputTypes() {
-            return new HashSet<Class<? extends TransformationFileType>>(0)
-=======
-    public static class TestComponentSpec extends DefaultLibrarySpec {
-        public TestComponentSpec() {
->>>>>>> 4cccfeb2
-        }
     }
 }