--- conflicted
+++ resolved
@@ -49,7 +49,6 @@
     public abstract ImmutableList<File> getFiles();
 
     /**
-<<<<<<< HEAD
      * Human readable identifier for the subject.
      *
      * This is to provide some context about the subject when the transformation happens.
@@ -65,13 +64,6 @@
     public abstract Optional<ProjectComponentIdentifier> getProducer();
 
     /**
-     * Gives access to the artifacts of the dependencies of the subject of the transformation
-     */
-    public abstract ArtifactTransformDependenciesProvider getArtifactDependenciesProvider();
-
-    /**
-=======
->>>>>>> 6e1c602e
      * Records the failure to transform a previous subject.
      */
     @Nullable
@@ -103,12 +95,6 @@
             throw new UnsupportedOperationException();
         }
 
-<<<<<<< HEAD
-        @Override
-        public ArtifactTransformDependenciesProvider getArtifactDependenciesProvider() {
-            throw new UnsupportedOperationException();
-        }
-
         public String getHumanReadableIdentifier() {
             throw new UnsupportedOperationException();
         }
@@ -118,8 +104,6 @@
             return Optional.empty();
         }
 
-=======
->>>>>>> 6e1c602e
         @Nullable
         @Override
         public Throwable getFailure() {
@@ -225,11 +209,6 @@
         }
 
         @Override
-<<<<<<< HEAD
-        public ArtifactTransformDependenciesProvider getArtifactDependenciesProvider() {
-            return previous.getArtifactDependenciesProvider();
-        }
-
         public String getHumanReadableIdentifier() {
             return previous.getHumanReadableIdentifier();
         }
@@ -240,8 +219,6 @@
         }
 
         @Override
-=======
->>>>>>> 6e1c602e
         public Throwable getFailure() {
             return null;
         }
